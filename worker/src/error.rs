use wasm_bindgen::{JsCast, JsValue};

/// All possible Error variants that might be encountered while working with a Worker.
#[derive(Debug)]
#[non_exhaustive]
pub enum Error {
    BadEncoding,
    BodyUsed,
    Json((String, u16)),
    JsError(String),
    #[cfg(feature = "http")]
    Http(http::Error),
    Infallible,
    Internal(JsValue),
    Io(std::io::Error),
    BindingError(String),
    RouteInsertError(matchit::InsertError),
    RouteNoDataError,
    RustError(String),
    SerdeJsonError(serde_json::Error),
    SerdeWasmBindgenError(serde_wasm_bindgen::Error),
<<<<<<< HEAD
=======
    #[cfg(feature = "http")]
    StatusCode(http::status::InvalidStatusCode),
    #[cfg(feature = "d1")]
    D1(crate::d1::D1Error),
    Utf8Error(std::str::Utf8Error),
}

unsafe impl Sync for Error {}
unsafe impl Send for Error {}

#[cfg(feature = "http")]
impl From<http::Error> for Error {
    fn from(value: http::Error) -> Self {
        Self::Http(value)
    }
}

#[cfg(feature = "http")]
impl From<http::status::InvalidStatusCode> for Error {
    fn from(value: http::status::InvalidStatusCode) -> Self {
        Self::StatusCode(value)
    }
}

#[cfg(feature = "http")]
impl From<http::header::InvalidHeaderName> for Error {
    fn from(value: http::header::InvalidHeaderName) -> Self {
        Self::RustError(format!("Invalid header name: {:?}", value))
    }
}

#[cfg(feature = "http")]
impl From<http::header::InvalidHeaderValue> for Error {
    fn from(value: http::header::InvalidHeaderValue) -> Self {
        Self::RustError(format!("Invalid header value: {:?}", value))
    }
}

impl From<std::str::Utf8Error> for Error {
    fn from(value: std::str::Utf8Error) -> Self {
        Self::Utf8Error(value)
    }
}

impl From<core::convert::Infallible> for Error {
    fn from(_value: core::convert::Infallible) -> Self {
        Error::Infallible
    }
>>>>>>> 9e1b665c
}

impl From<worker_kv::KvError> for Error {
    fn from(e: worker_kv::KvError) -> Self {
        let val: JsValue = e.into();
        val.into()
    }
}

impl From<url::ParseError> for Error {
    fn from(e: url::ParseError) -> Self {
        Self::RustError(e.to_string())
    }
}

<<<<<<< HEAD
=======
impl From<serde_urlencoded::de::Error> for Error {
    fn from(e: serde_urlencoded::de::Error) -> Self {
        Self::RustError(e.to_string())
    }
}

impl From<serde_wasm_bindgen::Error> for Error {
    fn from(e: serde_wasm_bindgen::Error) -> Self {
        let val: JsValue = e.into();
        val.into()
    }
}

#[cfg(feature = "d1")]
impl From<crate::d1::D1Error> for Error {
    fn from(e: crate::d1::D1Error) -> Self {
        Self::D1(e)
    }
}

>>>>>>> 9e1b665c
impl std::fmt::Display for Error {
    fn fmt(&self, f: &mut std::fmt::Formatter<'_>) -> std::fmt::Result {
        match self {
            Error::BadEncoding => write!(f, "content-type mismatch"),
            Error::BodyUsed => write!(f, "body has already been read"),
            Error::Json((msg, status)) => write!(f, "{msg} (status: {status})"),
            Error::JsError(s) | Error::RustError(s) => {
                write!(f, "{s}")
            }
            #[cfg(feature = "http")]
            Error::Http(e) => write!(f, "http::Error: {e}"),
            Error::Infallible => write!(f, "infallible"),
            Error::Internal(_) => write!(f, "unrecognized JavaScript object"),
            Error::Io(e) => write!(f, "IO Error: {e}"),
            Error::BindingError(name) => write!(f, "no binding found for `{name}`"),
            Error::RouteInsertError(e) => write!(f, "failed to insert route: {e}"),
            Error::RouteNoDataError => write!(f, "route has no corresponding shared data"),
<<<<<<< HEAD
            Error::SerdeJsonError(e) => write!(f, "Serde Error: {}", e),
            Error::SerdeWasmBindgenError(e) => write!(f, "Serde Error: {}", e),
=======
            Error::SerdeJsonError(e) => write!(f, "Serde Error: {e}"),
            Error::SerdeWasmBindgenError(e) => write!(f, "Serde Error: {e}"),
            #[cfg(feature = "http")]
            Error::StatusCode(e) => write!(f, "{e}"),
            #[cfg(feature = "d1")]
            Error::D1(e) => write!(f, "D1: {e:#?}"),
            Error::Utf8Error(e) => write!(f, "{e}"),
>>>>>>> 9e1b665c
        }
    }
}

impl std::error::Error for Error {}

// Not sure if the changes I've made here are good or bad...
impl From<JsValue> for Error {
    fn from(v: JsValue) -> Self {
        match v.as_string().or_else(|| {
            v.dyn_ref::<js_sys::Error>().map(|e| {
                format!(
                    "Error: {} - Cause: {}",
                    e.to_string(),
                    e.cause()
                        .as_string()
                        .or_else(|| { Some(e.to_string().into()) })
                        .unwrap_or(String::from("N/A"))
                )
            })
        }) {
            Some(s) => Self::JsError(s),
            None => Self::Internal(v),
        }
    }
}

impl From<std::io::Error> for Error {
    fn from(error: std::io::Error) -> Self {
        Self::Io(error)
    }
}

impl From<Error> for JsValue {
    fn from(e: Error) -> Self {
        JsValue::from_str(&e.to_string())
    }
}

impl From<&str> for Error {
    fn from(a: &str) -> Self {
        Error::RustError(a.to_string())
    }
}

impl From<String> for Error {
    fn from(a: String) -> Self {
        Error::RustError(a)
    }
}

impl From<matchit::InsertError> for Error {
    fn from(e: matchit::InsertError) -> Self {
        Error::RouteInsertError(e)
    }
}

impl From<serde_json::Error> for Error {
    fn from(e: serde_json::Error) -> Self {
        Error::SerdeJsonError(e)
    }
}

impl From<serde_wasm_bindgen::Error> for Error {
    fn from(e: serde_wasm_bindgen::Error) -> Self {
        Error::SerdeWasmBindgenError(e)
    }
}<|MERGE_RESOLUTION|>--- conflicted
+++ resolved
@@ -19,8 +19,6 @@
     RustError(String),
     SerdeJsonError(serde_json::Error),
     SerdeWasmBindgenError(serde_wasm_bindgen::Error),
-<<<<<<< HEAD
-=======
     #[cfg(feature = "http")]
     StatusCode(http::status::InvalidStatusCode),
     #[cfg(feature = "d1")]
@@ -69,7 +67,6 @@
     fn from(_value: core::convert::Infallible) -> Self {
         Error::Infallible
     }
->>>>>>> 9e1b665c
 }
 
 impl From<worker_kv::KvError> for Error {
@@ -85,8 +82,6 @@
     }
 }
 
-<<<<<<< HEAD
-=======
 impl From<serde_urlencoded::de::Error> for Error {
     fn from(e: serde_urlencoded::de::Error) -> Self {
         Self::RustError(e.to_string())
@@ -107,7 +102,6 @@
     }
 }
 
->>>>>>> 9e1b665c
 impl std::fmt::Display for Error {
     fn fmt(&self, f: &mut std::fmt::Formatter<'_>) -> std::fmt::Result {
         match self {
@@ -125,10 +119,6 @@
             Error::BindingError(name) => write!(f, "no binding found for `{name}`"),
             Error::RouteInsertError(e) => write!(f, "failed to insert route: {e}"),
             Error::RouteNoDataError => write!(f, "route has no corresponding shared data"),
-<<<<<<< HEAD
-            Error::SerdeJsonError(e) => write!(f, "Serde Error: {}", e),
-            Error::SerdeWasmBindgenError(e) => write!(f, "Serde Error: {}", e),
-=======
             Error::SerdeJsonError(e) => write!(f, "Serde Error: {e}"),
             Error::SerdeWasmBindgenError(e) => write!(f, "Serde Error: {e}"),
             #[cfg(feature = "http")]
@@ -136,7 +126,6 @@
             #[cfg(feature = "d1")]
             Error::D1(e) => write!(f, "D1: {e:#?}"),
             Error::Utf8Error(e) => write!(f, "{e}"),
->>>>>>> 9e1b665c
         }
     }
 }
@@ -198,10 +187,4 @@
     fn from(e: serde_json::Error) -> Self {
         Error::SerdeJsonError(e)
     }
-}
-
-impl From<serde_wasm_bindgen::Error> for Error {
-    fn from(e: serde_wasm_bindgen::Error) -> Self {
-        Error::SerdeWasmBindgenError(e)
-    }
 }