--- conflicted
+++ resolved
@@ -37,12 +37,9 @@
 pub use crate::global::Fetch;
 pub use crate::headers::Headers;
 pub use crate::http::Method;
-<<<<<<< HEAD
 #[cfg(feature = "queue")]
 pub use crate::queue::*;
-=======
 pub use crate::r2::*;
->>>>>>> 16057463
 pub use crate::request::Request;
 pub use crate::request_init::*;
 pub use crate::response::{Response, ResponseBody};
@@ -68,12 +65,9 @@
 mod global;
 mod headers;
 mod http;
-<<<<<<< HEAD
 #[cfg(feature = "queue")]
 mod queue;
-=======
 mod r2;
->>>>>>> 16057463
 mod request;
 mod request_init;
 mod response;
