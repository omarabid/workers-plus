#![allow(clippy::new_without_default)]
#![allow(clippy::or_fun_call)]
//! # Features
//! ## `d1`
//!
//! Allows the use of [D1 bindings](crate::d1) and [`query!`](crate::query) macro.
//!
//!
//! ## `queue`
//!
//! Enables `queue` event type in [`[event]`](worker_macros::event) macro.
//!
//! ```
//! // Consume messages from a queue
//! #[event(queue)]
//! pub async fn main(message_batch: MessageBatch<MyType>, env: Env, _ctx: Context) -> Result<()> {
//!     Ok(())
//! }
//! ```
//!
//! ## `http`
//! `worker` `0.0.21` introduced an `http` feature flag which starts to replace custom types with widely used types from the [`http`](https://docs.rs/http/latest/http/) crate.
//!
//! This makes it much easier to use crates which use these standard types such as [`axum`].
//!
//! This currently does a few things:
//!
//! 1. Introduce [`Body`], which implements [`http_body::Body`] and is a simple wrapper around [`web_sys::ReadableStream`].
//! 1. The `req` argument when using the [`[event(fetch)]`](worker_macros::event) macro becomes `http::Request<worker::Body>`.
//! 1. The expected return type for the fetch handler is `http::Response<B>` where `B` can be any [`http_body::Body<Data=Bytes>`](http_body::Body).
//! 1. The argument for [`Fetcher::fetch_request`](Fetcher::fetch_request) is `http::Request<worker::Body>`.
//! 1. The return type of [`Fetcher::fetch_request`](Fetcher::fetch_request) is `http::Response<worker::Body>`.
//!
//! The end result is being able to use frameworks like `axum` directly (see [example](./examples/axum)):
//!
//! ```rust
//! pub async fn root() -> &'static str {
//!     "Hello Axum!"
//! }
//!
//! fn router() -> Router {
//!     Router::new().route("/", get(root))
//! }
//!
//! #[event(fetch)]
//! async fn fetch(
//!     req: HttpRequest,
//!     _env: Env,
//!     _ctx: Context,
//! ) -> Result<http::Response<axum::body::Body>> {
//!     Ok(router().call(req).await?)
//! }
//! ```
//!
//! We also implement `try_from` between `worker::Request` and `http::Request<worker::Body>`, and between `worker::Response` and `http::Response<worker::Body>`.
//! This allows you to convert your code incrementally if it is tightly coupled to the original types.
//!
//! ### `Send` Helpers
//!
//! A number of frameworks (including `axum`) require that objects that they are given (including route handlers) can be
//! sent between threads (i.e are marked as `Send`). Unfortuntately, objects which interact with JavaScript are frequently
//! not marked as `Send`. In the Workers environment, this is not an issue, because Workers are single threaded. There are still
//! some ergonomic difficulties which we address with some wrapper types:
//!
//! 1. [`send::SendFuture`] - wraps any `Future` and marks it as `Send`:
//!
//! ```rust
//! // `fut` is `Send`
//! let fut = send::SendFuture::new(async move {
//!     // `JsFuture` is not `Send`
//!     JsFuture::from(promise).await
//! });
//! ```
//!
//! 2. [`send::SendWrapper`] - Marks an arbitrary object as `Send` and implements `Deref` and `DerefMut`, as well as `Clone`, `Debug`, and `Display` if the
//!    inner type does. This is useful for attaching types as state to an `axum` `Router`:
//!
//! ```rust
//! // `KvStore` is not `Send`
//! let store = env.kv("FOO")?;
//! // `state` is `Send`
//! let state = send::SendWrapper::new(store);
//! let router = axum::Router::new()
//!     .layer(Extension(state));
//! ```
//!
//! 3. [`[worker::send]`](macro@crate::send) - Macro to make any `async` function `Send`. This can be a little tricky to identify as the problem, but
//!    `axum`'s `[debug_handler]` macro can help, and looking for warnings that a function or object cannot safely be sent
//!    between threads.
//!
//! ```rust
//! // This macro makes the whole function (i.e. the `Future` it returns) `Send`.
//! #[worker::send]
//! async fn handler(Extension(env): Extension<Env>) -> Response<String> {
//!     let kv = env.kv("FOO").unwrap()?;
//!     // Holding `kv`, which is not `Send` across `await` boundary would mark this function as `!Send`
//!     let value = kv.get("foo").text().await?;
//!     Ok(format!("Got value: {:?}", value));
//! }
//!
//! let router = axum::Router::new()
//!     .route("/", get(handler))
//! ```
//!
//! # RPC Support
//! `workers-rs` has experimental support for [Workers RPC](https://developers.cloudflare.com/workers/runtime-apis/rpc/).
//! For now, this relies on JavaScript bindings and may require some manual usage of `wasm-bindgen`.
//!
//! Not all features of RPC are supported yet (or have not been tested), including:
//! - Function arguments and return values
//! - Class instances
//! - Stub forwarding
//!
//! ## RPC Server
//!
//! Writing an RPC server with `workers-rs` is relatively simple. Simply export methods using `wasm-bindgen`. These
//! will be automatically detected by `worker-build` and made available to other Workers. See
//! [example](https://github.com/cloudflare/workers-rs/tree/main/examples/rpc-server).
//!
//! ## RPC Client
//!
//! Creating types and bindings for invoking another Worker's RPC methods is a bit more involved. You will need to
//! write more complex `wasm-bindgen` bindings and some boilerplate to make interacting with the RPC methods more
//! idiomatic. See [example](https://github.com/cloudflare/workers-rs/blob/main/examples/rpc-client/src/calculator.rs).
//!
//! With manually written bindings, it should be possible to support non-primitive argument and return types, using
//! `serde-wasm-bindgen`.
//!
//! ## Generating Client Bindings
//!
//! There are many routes that can be taken to describe RPC interfaces. Under the hood, Workers RPC uses
//! [Cap'N Proto](https://capnproto.org/). A possible future direction is for Wasm guests to include Cap'N Proto
//! serde support and speak directly to the RPC protocol, bypassing JavaScript. This would likely involve defining
//! the RPC interface in Cap'N Proto schema and generating Rust code from that.
//!
//! Another popular interface schema in the WebAssembly community is
//! [WIT](https://github.com/WebAssembly/component-model/blob/main/design/mvp/WIT.md). This is a lightweight format
//! designed for the WebAssembly Component model. `workers-rs` includes an **experimental** code generator which
//! allows you to describe your RPC interface using WIT and generate JavaScript bindings as shown in the
//! [rpc-client example](https://github.com/cloudflare/workers-rs/blob/main/examples/rpc-client/wit/calculator.wit).
//! The easiest way to use this code generator is using a
//! [build script](https://github.com/cloudflare/workers-rs/blob/main/examples/rpc-client/build.rs) as shown in the example.
//! This code generator is pre-alpha, with no support guarantee, and implemented only for primitive types at this time.

#[doc(hidden)]
use std::result::Result as StdResult;

#[doc(hidden)]
pub use async_trait;
#[doc(hidden)]
pub use js_sys;
pub use url::Url;
#[doc(hidden)]
pub use wasm_bindgen;
#[doc(hidden)]
pub use wasm_bindgen_futures;
pub use worker_kv as kv;

pub use cf::{Cf, CfResponseProperties, TlsClientAuth};
pub use worker_macros::{durable_object, event, send};
#[doc(hidden)]
pub use worker_sys;
pub use worker_sys::{console_debug, console_error, console_log, console_warn};

pub use crate::abort::*;
pub use crate::cache::{Cache, CacheDeletionOutcome, CacheKey};
pub use crate::context::Context;
pub use crate::cors::Cors;
<<<<<<< HEAD
=======
#[cfg(feature = "d1")]
>>>>>>> 9e1b665c
pub use crate::d1::*;
pub use crate::date::{Date, DateInit};
pub use crate::delay::Delay;
pub use crate::durable::*;
pub use crate::dynamic_dispatch::*;
pub use crate::env::{Env, EnvBinding, Secret, Var};
pub use crate::error::Error;
pub use crate::fetcher::Fetcher;
pub use crate::formdata::*;
pub use crate::global::Fetch;
pub use crate::headers::Headers;
pub use crate::http::Method;
<<<<<<< HEAD
pub use crate::queue::*;
pub use crate::r2::*;
pub use crate::request::Request;
=======
pub use crate::hyperdrive::*;
#[cfg(feature = "queue")]
pub use crate::queue::*;
pub use crate::r2::*;
pub use crate::rate_limit::RateLimiter;
pub use crate::request::{FromRequest, Request};
>>>>>>> 9e1b665c
pub use crate::request_init::*;
pub use crate::response::{EncodeBody, IntoResponse, Response, ResponseBody, ResponseBuilder};
pub use crate::router::{RouteContext, RouteParams, Router};
pub use crate::schedule::*;
pub use crate::socket::*;
pub use crate::streams::*;
pub use crate::version::*;
pub use crate::websocket::*;

mod abort;
mod cache;
mod cf;
mod context;
mod cors;
<<<<<<< HEAD
mod d1;
=======
pub mod crypto;
// Require pub module for macro export
#[cfg(feature = "d1")]
/// **Requires** `d1` feature.
pub mod d1;
>>>>>>> 9e1b665c
mod date;
mod delay;
pub mod durable;
mod dynamic_dispatch;
mod env;
mod error;
mod fetcher;
mod formdata;
mod global;
mod headers;
mod http;
<<<<<<< HEAD
mod queue;
mod r2;
=======
mod hyperdrive;
#[cfg(feature = "queue")]
mod queue;
mod r2;
mod rate_limit;
>>>>>>> 9e1b665c
mod request;
mod request_init;
mod response;
mod router;
mod schedule;
pub mod send;
mod socket;
mod streams;
mod version;
mod websocket;

pub type Result<T> = StdResult<T, error::Error>;

#[cfg(feature = "http")]
/// **Requires** `http` feature. A convenience Body type which wraps [`web_sys::ReadableStream`](web_sys::ReadableStream)
/// and implements [`http_body::Body`](http_body::Body)
pub use http::body::Body;
#[cfg(feature = "http")]
pub use http::{
    request::from_wasm as request_from_wasm, request::to_wasm as request_to_wasm,
    response::from_wasm as response_from_wasm, response::to_wasm as response_to_wasm,
};
#[cfg(feature = "http")]
/// **Requires** `http` feature. Type alias for `http::Request<worker::Body>`.
pub type HttpRequest = ::http::Request<http::body::Body>;
#[cfg(feature = "http")]
/// **Requires** `http` feature. Type alias for `http::Response<worker::Body>`.
pub type HttpResponse = ::http::Response<http::body::Body>;<|MERGE_RESOLUTION|>--- conflicted
+++ resolved
@@ -166,10 +166,7 @@
 pub use crate::cache::{Cache, CacheDeletionOutcome, CacheKey};
 pub use crate::context::Context;
 pub use crate::cors::Cors;
-<<<<<<< HEAD
-=======
 #[cfg(feature = "d1")]
->>>>>>> 9e1b665c
 pub use crate::d1::*;
 pub use crate::date::{Date, DateInit};
 pub use crate::delay::Delay;
@@ -182,18 +179,12 @@
 pub use crate::global::Fetch;
 pub use crate::headers::Headers;
 pub use crate::http::Method;
-<<<<<<< HEAD
-pub use crate::queue::*;
-pub use crate::r2::*;
-pub use crate::request::Request;
-=======
 pub use crate::hyperdrive::*;
 #[cfg(feature = "queue")]
 pub use crate::queue::*;
 pub use crate::r2::*;
 pub use crate::rate_limit::RateLimiter;
 pub use crate::request::{FromRequest, Request};
->>>>>>> 9e1b665c
 pub use crate::request_init::*;
 pub use crate::response::{EncodeBody, IntoResponse, Response, ResponseBody, ResponseBuilder};
 pub use crate::router::{RouteContext, RouteParams, Router};
@@ -208,15 +199,11 @@
 mod cf;
 mod context;
 mod cors;
-<<<<<<< HEAD
-mod d1;
-=======
 pub mod crypto;
 // Require pub module for macro export
 #[cfg(feature = "d1")]
 /// **Requires** `d1` feature.
 pub mod d1;
->>>>>>> 9e1b665c
 mod date;
 mod delay;
 pub mod durable;
@@ -228,16 +215,11 @@
 mod global;
 mod headers;
 mod http;
-<<<<<<< HEAD
-mod queue;
-mod r2;
-=======
 mod hyperdrive;
 #[cfg(feature = "queue")]
 mod queue;
 mod r2;
 mod rate_limit;
->>>>>>> 9e1b665c
 mod request;
 mod request_init;
 mod response;
