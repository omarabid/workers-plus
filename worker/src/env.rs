--- conflicted
+++ resolved
@@ -1,12 +1,8 @@
 use crate::d1::D1Database;
 use crate::error::Error;
-<<<<<<< HEAD
 #[cfg(feature = "queue")]
 use crate::Queue;
-use crate::{durable::ObjectNamespace, DynamicDispatcher, Fetcher, Result};
-=======
 use crate::{durable::ObjectNamespace, Bucket, DynamicDispatcher, Fetcher, Result};
->>>>>>> 16057463
 
 use js_sys::Object;
 use wasm_bindgen::{prelude::*, JsCast, JsValue};
@@ -63,7 +59,6 @@
     pub fn service(&self, binding: &str) -> Result<Fetcher> {
         self.get_binding(binding)
     }
-<<<<<<< HEAD
     /// Access a Queue by the binding name configured in your wrangler.toml file.
     #[cfg(feature = "queue")]
     pub fn queue(&self, binding: &str) -> Result<Queue> {
@@ -72,11 +67,11 @@
 
     /// Access a D1 Database by the binding name configured in your wrangler.toml file.
     pub fn d1(&self, binding: &str) -> Result<D1Database> {
-=======
+        self.get_binding(binding)
+    }
 
     /// Access an R2 Bucket by the binding name configured in your wrangler.toml file.
     pub fn bucket(&self, binding: &str) -> Result<Bucket> {
->>>>>>> 16057463
         self.get_binding(binding)
     }
 }
