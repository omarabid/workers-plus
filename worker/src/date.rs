use std::fmt::Display;

use chrono::offset::TimeZone;
use chrono::Datelike;
use js_sys::Date as JsDate;
use wasm_bindgen::JsValue;

/// The equivalent to a JavaScript `Date` Object.
/// ```no_run
/// let now = Date::now();
/// let millis = now.as_millis();
/// // or use a specific point in time:
/// let t1: Date = DateInit::Millis(1630611511000).into();
/// let t2: Date = DateInit::String("Thu, 02 Sep 2021 19:38:31 GMT".to_string()).into();
/// ```
#[derive(Debug, Clone, Eq)]
pub struct Date {
    js_date: JsDate,
}

impl PartialEq for Date {
    fn eq(&self, other: &Self) -> bool {
        self.js_date.as_f64() == other.js_date.as_f64()
    }
}

/// Initialize a `Date` by constructing this enum.
/// ```no_run
/// let t1: Date = DateInit::Millis(1630611511000).into();
/// let t2: Date = DateInit::String("Thu, 02 Sep 2021 19:38:31 GMT".to_string()).into();
/// ```
#[derive(Debug)]
pub enum DateInit {
    Millis(u64),
    String(String),
}

impl From<DateInit> for Date {
    fn from(init: DateInit) -> Self {
        Date::new(init)
    }
}

impl From<JsDate> for Date {
    fn from(js_date: JsDate) -> Self {
        Self { js_date }
    }
}

impl Date {
    /// Create a new Date, which requires being initialized from a known DateInit value.
    pub fn new(init: DateInit) -> Self {
        let val = match init {
            DateInit::Millis(n) => JsValue::from_f64(n as f64),
            DateInit::String(s) => JsValue::from_str(&s),
        };

        Self {
            js_date: JsDate::new(&val),
        }
    }

    /// Get the current time, represented by a Date.
    pub fn now() -> Self {
        Self {
            js_date: JsDate::new_0(),
        }
    }

    /// Convert a Date into its number of milliseconds since the Unix epoch.
    pub fn as_millis(&self) -> u64 {
        self.js_date.get_time() as u64
    }
}

impl Display for Date {
    fn fmt(&self, f: &mut std::fmt::Formatter<'_>) -> std::result::Result<(), std::fmt::Error> {
        write!(f, "{}", self.js_date.to_string())
    }
}

#[allow(deprecated)]
impl<T: TimeZone> From<chrono::Date<T>> for Date {
    fn from(d: chrono::Date<T>) -> Self {
        Self {
            js_date: JsDate::new_with_year_month_day(
                d.year() as u32,
                d.month() as i32 - 1,
                d.day() as i32,
            ),
        }
    }
}

impl<T: TimeZone> From<chrono::DateTime<T>> for Date {
    fn from(dt: chrono::DateTime<T>) -> Self {
        DateInit::Millis(dt.timestamp_millis() as u64).into()
    }
}

impl From<Date> for JsDate {
    fn from(val: Date) -> Self {
        val.js_date
    }
<<<<<<< HEAD
=======
}

impl From<JsDate> for Date {
    fn from(js_date: JsDate) -> Self {
        Self { js_date }
    }
>>>>>>> 9e1b665c
}<|MERGE_RESOLUTION|>--- conflicted
+++ resolved
@@ -38,12 +38,6 @@
 impl From<DateInit> for Date {
     fn from(init: DateInit) -> Self {
         Date::new(init)
-    }
-}
-
-impl From<JsDate> for Date {
-    fn from(js_date: JsDate) -> Self {
-        Self { js_date }
     }
 }
 
@@ -102,13 +96,10 @@
     fn from(val: Date) -> Self {
         val.js_date
     }
-<<<<<<< HEAD
-=======
 }
 
 impl From<JsDate> for Date {
     fn from(js_date: JsDate) -> Self {
         Self { js_date }
     }
->>>>>>> 9e1b665c
 }