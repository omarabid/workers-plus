use std::{collections::HashMap, future::Future, rc::Rc};

use futures_util::future::LocalBoxFuture;
use matchit::{Match, Router as MatchItRouter};
use worker_kv::KvStore;

use crate::{
    durable::ObjectNamespace,
    env::{Env, Secret, Var},
    http::Method,
    request::Request,
    response::Response,
    Bucket, Fetcher, Result,
};

type HandlerFn<D> = fn(Request, RouteContext<D>) -> Result<Response>;
type AsyncHandlerFn<'a, D> =
    Rc<dyn 'a + Fn(Request, RouteContext<D>) -> LocalBoxFuture<'a, Result<Response>>>;

/// Represents the URL parameters parsed from the path, e.g. a route with "/user/:id" pattern would
/// contain a single "id" key.
pub struct RouteParams(HashMap<String, String>);

impl RouteParams {
    fn get(&self, key: &str) -> Option<&String> {
        self.0.get(key)
    }
}

enum Handler<'a, D> {
    Async(AsyncHandlerFn<'a, D>),
    Sync(HandlerFn<D>),
}

impl<D> Clone for Handler<'_, D> {
    fn clone(&self) -> Self {
        match self {
            Self::Async(rc) => Self::Async(rc.clone()),
            Self::Sync(func) => Self::Sync(*func),
        }
    }
}

/// A path-based HTTP router supporting exact-match or wildcard placeholders and shared data.
pub struct Router<'a, D> {
    handlers: HashMap<Method, MatchItRouter<Handler<'a, D>>>,
    or_else_any_method: MatchItRouter<Handler<'a, D>>,
    data: D,
}

/// Container for a route's parsed parameters, data, and environment bindings from the Runtime (such
/// as KV Stores, Durable Objects, Variables, and Secrets).
pub struct RouteContext<D> {
    pub data: D,
    pub env: Env,
    params: RouteParams,
}

impl<D> RouteContext<D> {
    /// Get a reference to the generic associated data provided to the `Router`.
    #[deprecated(since = "0.0.8", note = "please use the `data` field directly")]
    pub fn data(&self) -> &D {
        &self.data
    }

    /// Get the `Env` for this Worker. Typically users should opt for the `secret`, `var`, `kv` and
    /// `durable_object` methods on the `RouteContext` instead.
    #[deprecated(since = "0.0.8", note = "please use the `env` field directly")]
    pub fn get_env(self) -> Env {
        self.env
    }

    /// Get a Secret value associated with this Worker, should one exist.
    pub fn secret(&self, binding: &str) -> Result<Secret> {
        self.env.secret(binding)
    }

    /// Get an Environment Variable value associated with this Worker, should one exist.
    pub fn var(&self, binding: &str) -> Result<Var> {
        self.env.var(binding)
    }

    /// Get a KV Namespace associated with this Worker, should one exist.
    pub fn kv(&self, binding: &str) -> Result<KvStore> {
        KvStore::from_this(&self.env, binding).map_err(From::from)
    }

    /// Get a Durable Object Namespace associated with this Worker, should one exist.
    pub fn durable_object(&self, binding: &str) -> Result<ObjectNamespace> {
        self.env.durable_object(binding)
    }

    /// Get a URL parameter parsed by the router, by the name of its match or wildcard placeholder.
    pub fn param(&self, key: &str) -> Option<&String> {
        self.params.get(key)
    }

    /// Get a [Service Binding](https://developers.cloudflare.com/workers/runtime-apis/service-bindings/)
    /// for Worker-to-Worker communication.
    pub fn service(&self, binding: &str) -> Result<Fetcher> {
        self.env.service(binding)
    }

    /// Get a R2 Bucket associated with this Worker, should one exist.
    pub fn bucket(&self, binding: &str) -> Result<Bucket> {
        self.env.bucket(binding)
    }
<<<<<<< HEAD
=======

    /// Access a D1 Database by the binding name configured in your wrangler.toml file.
    #[cfg(feature = "d1")]
    pub fn d1(&self, binding: &str) -> Result<crate::D1Database> {
        self.env.d1(binding)
    }
>>>>>>> 9e1b665c
}

impl<'a> Router<'a, ()> {
    /// Construct a new `Router`. Or, call `Router::with_data(D)` to add arbitrary data that will be
    /// available to your various routes.
    pub fn new() -> Self {
        Self::with_data(())
    }
}

impl<'a, D: 'a> Router<'a, D> {
    /// Construct a new `Router` with arbitrary data that will be available to your various routes.
    pub fn with_data(data: D) -> Self {
        Self {
            handlers: HashMap::new(),
            or_else_any_method: MatchItRouter::new(),
            data,
        }
    }

    /// Register an HTTP handler that will exclusively respond to HEAD requests.
    pub fn head(mut self, pattern: &str, func: HandlerFn<D>) -> Self {
        self.add_handler(pattern, Handler::Sync(func), vec![Method::Head]);
        self
    }

    /// Register an HTTP handler that will exclusively respond to GET requests.
    pub fn get(mut self, pattern: &str, func: HandlerFn<D>) -> Self {
        self.add_handler(pattern, Handler::Sync(func), vec![Method::Get]);
        self
    }

    /// Register an HTTP handler that will exclusively respond to POST requests.
    pub fn post(mut self, pattern: &str, func: HandlerFn<D>) -> Self {
        self.add_handler(pattern, Handler::Sync(func), vec![Method::Post]);
        self
    }

    /// Register an HTTP handler that will exclusively respond to PUT requests.
    pub fn put(mut self, pattern: &str, func: HandlerFn<D>) -> Self {
        self.add_handler(pattern, Handler::Sync(func), vec![Method::Put]);
        self
    }

    /// Register an HTTP handler that will exclusively respond to PATCH requests.
    pub fn patch(mut self, pattern: &str, func: HandlerFn<D>) -> Self {
        self.add_handler(pattern, Handler::Sync(func), vec![Method::Patch]);
        self
    }

    /// Register an HTTP handler that will exclusively respond to DELETE requests.
    pub fn delete(mut self, pattern: &str, func: HandlerFn<D>) -> Self {
        self.add_handler(pattern, Handler::Sync(func), vec![Method::Delete]);
        self
    }

    /// Register an HTTP handler that will exclusively respond to OPTIONS requests.
    pub fn options(mut self, pattern: &str, func: HandlerFn<D>) -> Self {
        self.add_handler(pattern, Handler::Sync(func), vec![Method::Options]);
        self
    }

    /// Register an HTTP handler that will respond to any requests.
    pub fn on(mut self, pattern: &str, func: HandlerFn<D>) -> Self {
        self.add_handler(pattern, Handler::Sync(func), Method::all());
        self
    }

    /// Register an HTTP handler that will respond to all methods that are not handled explicitly by
    /// other handlers.
    pub fn or_else_any_method(mut self, pattern: &str, func: HandlerFn<D>) -> Self {
        self.or_else_any_method
            .insert(pattern, Handler::Sync(func))
            .unwrap_or_else(|e| panic!("failed to register route for {} pattern: {}", pattern, e));
        self
    }

    /// Register an HTTP handler that will exclusively respond to HEAD requests. Enables the use of
    /// `async/await` syntax in the callback.
    pub fn head_async<T>(
        mut self,
        pattern: &str,
        func: impl Fn(Request, RouteContext<D>) -> T + 'a,
    ) -> Self
    where
        T: Future<Output = Result<Response>> + 'a,
    {
        self.add_handler(
            pattern,
            Handler::Async(Rc::new(move |req, info| Box::pin(func(req, info)))),
            vec![Method::Head],
        );
        self
    }

    /// Register an HTTP handler that will exclusively respond to GET requests. Enables the use of
    /// `async/await` syntax in the callback.
    pub fn get_async<T>(
        mut self,
        pattern: &str,
        func: impl Fn(Request, RouteContext<D>) -> T + 'a,
    ) -> Self
    where
        T: Future<Output = Result<Response>> + 'a,
    {
        self.add_handler(
            pattern,
            Handler::Async(Rc::new(move |req, info| Box::pin(func(req, info)))),
            vec![Method::Get],
        );
        self
    }

    /// Register an HTTP handler that will exclusively respond to POST requests. Enables the use of
    /// `async/await` syntax in the callback.
    pub fn post_async<T>(
        mut self,
        pattern: &str,
        func: impl Fn(Request, RouteContext<D>) -> T + 'a,
    ) -> Self
    where
        T: Future<Output = Result<Response>> + 'a,
    {
        self.add_handler(
            pattern,
            Handler::Async(Rc::new(move |req, info| Box::pin(func(req, info)))),
            vec![Method::Post],
        );
        self
    }

    /// Register an HTTP handler that will exclusively respond to PUT requests. Enables the use of
    /// `async/await` syntax in the callback.
    pub fn put_async<T>(
        mut self,
        pattern: &str,
        func: impl Fn(Request, RouteContext<D>) -> T + 'a,
    ) -> Self
    where
        T: Future<Output = Result<Response>> + 'a,
    {
        self.add_handler(
            pattern,
            Handler::Async(Rc::new(move |req, info| Box::pin(func(req, info)))),
            vec![Method::Put],
        );
        self
    }

    /// Register an HTTP handler that will exclusively respond to PATCH requests. Enables the use of
    /// `async/await` syntax in the callback.
    pub fn patch_async<T>(
        mut self,
        pattern: &str,
        func: impl Fn(Request, RouteContext<D>) -> T + 'a,
    ) -> Self
    where
        T: Future<Output = Result<Response>> + 'a,
    {
        self.add_handler(
            pattern,
            Handler::Async(Rc::new(move |req, info| Box::pin(func(req, info)))),
            vec![Method::Patch],
        );
        self
    }

    /// Register an HTTP handler that will exclusively respond to DELETE requests. Enables the use
    /// of `async/await` syntax in the callback.
    pub fn delete_async<T>(
        mut self,
        pattern: &str,
        func: impl Fn(Request, RouteContext<D>) -> T + 'a,
    ) -> Self
    where
        T: Future<Output = Result<Response>> + 'a,
    {
        self.add_handler(
            pattern,
            Handler::Async(Rc::new(move |req, info| Box::pin(func(req, info)))),
            vec![Method::Delete],
        );
        self
    }

    /// Register an HTTP handler that will exclusively respond to OPTIONS requests. Enables the use
    /// of `async/await` syntax in the callback.
    pub fn options_async<T>(
        mut self,
        pattern: &str,
        func: impl Fn(Request, RouteContext<D>) -> T + 'a,
    ) -> Self
    where
        T: Future<Output = Result<Response>> + 'a,
    {
        self.add_handler(
            pattern,
            Handler::Async(Rc::new(move |req, info| Box::pin(func(req, info)))),
            vec![Method::Options],
        );
        self
    }

    /// Register an HTTP handler that will respond to any requests. Enables the use of `async/await`
    /// syntax in the callback.
    pub fn on_async<T>(
        mut self,
        pattern: &str,
        func: impl Fn(Request, RouteContext<D>) -> T + 'a,
    ) -> Self
    where
        T: Future<Output = Result<Response>> + 'a,
    {
        self.add_handler(
            pattern,
            Handler::Async(Rc::new(move |req, route| Box::pin(func(req, route)))),
            Method::all(),
        );
        self
    }

    /// Register an HTTP handler that will respond to all methods that are not handled explicitly by
    /// other handlers. Enables the use of `async/await` syntax in the callback.
    pub fn or_else_any_method_async<T>(
        mut self,
        pattern: &str,
        func: impl Fn(Request, RouteContext<D>) -> T + 'a,
    ) -> Self
    where
        T: Future<Output = Result<Response>> + 'a,
    {
        self.or_else_any_method
            .insert(
                pattern,
                Handler::Async(Rc::new(move |req, route| Box::pin(func(req, route)))),
            )
            .unwrap_or_else(|e| panic!("failed to register route for {} pattern: {}", pattern, e));
        self
    }

    fn add_handler(&mut self, pattern: &str, func: Handler<'a, D>, methods: Vec<Method>) {
        for method in methods {
            self.handlers
                .entry(method.clone())
                .or_default()
                .insert(pattern, func.clone())
                .unwrap_or_else(|e| {
                    panic!(
                        "failed to register {:?} route for {} pattern: {}",
                        method, pattern, e
                    )
                });
        }
    }

    /// Handle the request provided to the `Router` and return a `Future`.
    pub async fn run(self, req: Request, env: Env) -> Result<Response> {
        let (handlers, data, or_else_any_method_handler) = self.split();

        if let Some(handlers) = handlers.get(&req.method()) {
            if let Ok(Match { value, params }) = handlers.at(&req.path()) {
                let route_info = RouteContext {
                    data,
                    env,
                    params: params.into(),
                };
                return match value {
                    Handler::Sync(func) => (func)(req, route_info),
                    Handler::Async(func) => (func)(req, route_info).await,
                };
            }
        }

        for method in Method::all() {
            if method == Method::Head || method == Method::Options || method == Method::Trace {
                continue;
            }
            if let Some(handlers) = handlers.get(&method) {
                if let Ok(Match { .. }) = handlers.at(&req.path()) {
                    return Response::error("Method Not Allowed", 405);
                }
            }
        }

        if let Ok(Match { value, params }) = or_else_any_method_handler.at(&req.path()) {
            let route_info = RouteContext {
                data,
                env,
                params: params.into(),
            };
            return match value {
                Handler::Sync(func) => (func)(req, route_info),
                Handler::Async(func) => (func)(req, route_info).await,
            };
        }

        Response::error("Not Found", 404)
    }
}

type NodeWithHandlers<'a, D> = MatchItRouter<Handler<'a, D>>;

impl<'a, D: 'a> Router<'a, D> {
    fn split(
        self,
    ) -> (
        HashMap<Method, NodeWithHandlers<'a, D>>,
        D,
        NodeWithHandlers<'a, D>,
    ) {
        (self.handlers, self.data, self.or_else_any_method)
    }
}

impl From<matchit::Params<'_, '_>> for RouteParams {
    fn from(p: matchit::Params) -> Self {
        let mut route_params = RouteParams(HashMap::new());
        for (ident, value) in p.iter() {
            route_params.0.insert(ident.into(), value.into());
        }

        route_params
    }
}<|MERGE_RESOLUTION|>--- conflicted
+++ resolved
@@ -105,15 +105,12 @@
     pub fn bucket(&self, binding: &str) -> Result<Bucket> {
         self.env.bucket(binding)
     }
-<<<<<<< HEAD
-=======
 
     /// Access a D1 Database by the binding name configured in your wrangler.toml file.
     #[cfg(feature = "d1")]
     pub fn d1(&self, binding: &str) -> Result<crate::D1Database> {
         self.env.d1(binding)
     }
->>>>>>> 9e1b665c
 }
 
 impl<'a> Router<'a, ()> {
