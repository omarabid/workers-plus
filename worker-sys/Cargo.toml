--- conflicted
+++ resolved
@@ -1,12 +1,8 @@
 [package]
-name = "worker-plus-sys"
+name = "worker-sys"
 authors = ["Cloudflare Workers Team <workers@cloudflare.com>"]
 edition = "2018"
-<<<<<<< HEAD
-version = "0.0.8"
-=======
 version = "0.4.2"
->>>>>>> 9e1b665c
 license = "Apache-2.0"
 repository = "https://github.com/cloudflare/workers-rs/tree/main/worker-sys"
 description = "Low-level extern definitions / FFI bindings to the Cloudflare Workers JS Runtime."
@@ -17,11 +13,7 @@
 cfg-if = "1.0.0"
 
 [dependencies.web-sys]
-<<<<<<< HEAD
-version = "0.3.60"
-=======
 version = ">=0.3.70"
->>>>>>> 9e1b665c
 features = [
     "ReadableStream",
     "WritableStream",
