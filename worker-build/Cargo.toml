[package]
authors = ["Cloudflare Workers Team <workers@cloudflare.com>"]
edition = "2018"
<<<<<<< HEAD
name = "worker-plus-build"
version = "0.0.9"
=======
name = "worker-build"
version = "0.1.1"
>>>>>>> 9e1b665c
license = "Apache-2.0"
repository = "https://github.com/cloudflare/workers-rs/tree/main/worker-build"
readme = "README.md"
description = "This is a tool to be used as a custom build command for a Cloudflare Workers `workers-rs` project."

[package.metadata.release]
release = false

[dependencies]
anyhow = "1.0.71"
dirs-next = "2.0.0"
flate2 = "1.0.26"
tar = "0.4.38"
<<<<<<< HEAD
regex = "1.7.0"
ureq = { version = "2.4.0", features = ["tls", "gzip"] }
=======
ureq = { version = "2.6.2", features = ["tls", "gzip"] }
clap= { version="4.5", features=['derive'] }
worker-codegen = { path="../worker-codegen", version="0.1.0" }
wasm-pack = "0.13"
>>>>>>> 9e1b665c

[dev-dependencies]
wasm-bindgen-cli-support.workspace = true


[[bin]]
name="worker-codegen"<|MERGE_RESOLUTION|>--- conflicted
+++ resolved
@@ -1,13 +1,8 @@
 [package]
 authors = ["Cloudflare Workers Team <workers@cloudflare.com>"]
 edition = "2018"
-<<<<<<< HEAD
-name = "worker-plus-build"
-version = "0.0.9"
-=======
 name = "worker-build"
 version = "0.1.1"
->>>>>>> 9e1b665c
 license = "Apache-2.0"
 repository = "https://github.com/cloudflare/workers-rs/tree/main/worker-build"
 readme = "README.md"
@@ -21,15 +16,10 @@
 dirs-next = "2.0.0"
 flate2 = "1.0.26"
 tar = "0.4.38"
-<<<<<<< HEAD
-regex = "1.7.0"
-ureq = { version = "2.4.0", features = ["tls", "gzip"] }
-=======
 ureq = { version = "2.6.2", features = ["tls", "gzip"] }
 clap= { version="4.5", features=['derive'] }
 worker-codegen = { path="../worker-codegen", version="0.1.0" }
 wasm-pack = "0.13"
->>>>>>> 9e1b665c
 
 [dev-dependencies]
 wasm-bindgen-cli-support.workspace = true
