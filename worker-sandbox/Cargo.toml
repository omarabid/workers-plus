[package]
authors = ["Cloudflare Workers Team <workers@cloudflare.com>"]
edition = "2018"
name = "worker-plus-sandbox"
version = "0.1.0"
license = "Apache-2.0"

[lib]
crate-type = ["cdylib", "rlib"]
path = "src/lib.rs"

[features]
default = ["console_error_panic_hook"]

[dependencies]
blake2 = "0.10.4"
chrono = { version = "0.4.22", default-features = false, features = [
    "wasmbind",
    "clock",
] }
cfg-if = "1.0.0"
console_error_panic_hook = { version = "0.1.7", optional = true }
getrandom = { version = "0.2.6", features = ["js"] }
hex = "0.4.3"
http = "0.2.8"
regex = "1.5.6"
serde = { version = "1.0.137", features = ["derive"] }
serde_json = "1.0.81"
<<<<<<< HEAD
worker = { path = "../worker", version = "0.0.13", package = "worker-plus" }
futures-channel = "0.3.21"
futures-util = { version = "0.3.21", default-features = false }
rand = "0.8.5"
serde-wasm-bindgen = "0.4.3"
=======
worker = { path = "../worker", version = "0.0.12", features= ["queue"] }
futures-channel = "0.3.21"
futures-util = { version = "0.3.21", default-features = false }
rand = "0.8.5"
uuid = {version = "1.2.2", features = ["v4", "serde"]}
>>>>>>> b8c77f13

[dev-dependencies]
futures-channel = { version = "0.3.21", features = ["sink"] }
futures-util = { version = "0.3.21", default-features = false, features = ["sink"] }
reqwest = { version = "0.11.10", features = [
    "blocking",
    "json",
    "multipart",
    "stream",
] }
tokio = { version = "1.19.2", features = ["macros", "rt", "test-util"] }
tungstenite = "0.17.2"
wasm-bindgen-test = "0.3.30"
retry = "2.0.0"<|MERGE_RESOLUTION|>--- conflicted
+++ resolved
@@ -26,19 +26,12 @@
 regex = "1.5.6"
 serde = { version = "1.0.137", features = ["derive"] }
 serde_json = "1.0.81"
-<<<<<<< HEAD
-worker = { path = "../worker", version = "0.0.13", package = "worker-plus" }
+worker = { path = "../worker", version = "0.0.13", features= ["queue"], package = "worker-plus" }
 futures-channel = "0.3.21"
 futures-util = { version = "0.3.21", default-features = false }
 rand = "0.8.5"
 serde-wasm-bindgen = "0.4.3"
-=======
-worker = { path = "../worker", version = "0.0.12", features= ["queue"] }
-futures-channel = "0.3.21"
-futures-util = { version = "0.3.21", default-features = false }
-rand = "0.8.5"
 uuid = {version = "1.2.2", features = ["v4", "serde"]}
->>>>>>> b8c77f13
 
 [dev-dependencies]
 futures-channel = { version = "0.3.21", features = ["sink"] }
