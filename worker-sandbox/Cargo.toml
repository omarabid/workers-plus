[package]
authors = ["Cloudflare Workers Team <workers@cloudflare.com>"]
edition = "2018"
name = "worker-plus-sandbox"
version = "0.1.0"
license = "Apache-2.0"

[package.metadata.release]
release = false

[lib]
crate-type = ["cdylib", "rlib"]
path = "src/lib.rs"

[features]
default = ["console_error_panic_hook"]
http = ["worker/http", "worker/axum", "dep:axum", "dep:tower-service", "dep:axum-macros"]

[dependencies]
futures-channel.workspace = true
futures-util.workspace = true
blake2 = "0.10.6"
chrono = { version = "0.4.35", default-features = false, features = [
    "wasmbind",
    "clock",
] }
cfg-if = "1.0.0"
console_error_panic_hook = { version = "0.1.7", optional = true }
getrandom = { version = "0.2.10", features = ["js"] }
hex = "0.4.3"
<<<<<<< HEAD
http = "0.2.8"
regex = "1.5.6"
serde = { version = "1.0.137", features = ["derive"] }
serde_json = "1.0.81"
worker = { path = "../worker", version = "0.0.14", package = "worker-plus" }
futures-channel = "0.3.21"
futures-util = { version = "0.3.21", default-features = false }
rand = "0.8.5"
serde-wasm-bindgen = "0.4.3"
uuid = {version = "1.2.2", features = ["v4", "serde"]}
md5 = "0.7.0"
=======
http.workspace=true
regex = "1.8.4"
serde = { version = "1.0.164", features = ["derive"] }
serde_json = "1.0.96"
worker = { path = "../worker", version = "0.4.2", features = ["queue", "d1"] }
rand = "0.8.5"
uuid = { version = "1.3.3", features = ["v4", "serde"] }
serde-wasm-bindgen = "0.6.1"
md5 = "0.7.0"
tokio-stream = "0.1.15"
tokio = { version = "1.28", default-features = false, features=['io-util'] }
worker-kv = { path = "../worker-kv" }

[dependencies.axum]
version = "0.7"
optional = true
default-features = false

[dependencies.axum-macros]
version = "0.4"
optional = true
default-features = false

[dependencies.tower-service]
version = "0.3"
optional = true
>>>>>>> 9e1b665c

[dev-dependencies]
wasm-bindgen-test.workspace = true
futures-channel = { version = "0.3.29", features = ["sink"] }
futures-util = { version = "0.3.29", default-features = false, features = [
    "sink",
] }
<<<<<<< HEAD
tokio = { version = "1.19.2", features = ["macros", "rt", "test-util"] }
tungstenite = "0.17.2"
wasm-bindgen-test = "0.3.30"
=======
tokio = { version = "1.28.2", features = ["macros", "rt", "test-util"] }
tungstenite = "0.21"
>>>>>>> 9e1b665c
retry = "2.0.0"<|MERGE_RESOLUTION|>--- conflicted
+++ resolved
@@ -1,7 +1,7 @@
 [package]
 authors = ["Cloudflare Workers Team <workers@cloudflare.com>"]
 edition = "2018"
-name = "worker-plus-sandbox"
+name = "worker-sandbox"
 version = "0.1.0"
 license = "Apache-2.0"
 
@@ -28,19 +28,6 @@
 console_error_panic_hook = { version = "0.1.7", optional = true }
 getrandom = { version = "0.2.10", features = ["js"] }
 hex = "0.4.3"
-<<<<<<< HEAD
-http = "0.2.8"
-regex = "1.5.6"
-serde = { version = "1.0.137", features = ["derive"] }
-serde_json = "1.0.81"
-worker = { path = "../worker", version = "0.0.14", package = "worker-plus" }
-futures-channel = "0.3.21"
-futures-util = { version = "0.3.21", default-features = false }
-rand = "0.8.5"
-serde-wasm-bindgen = "0.4.3"
-uuid = {version = "1.2.2", features = ["v4", "serde"]}
-md5 = "0.7.0"
-=======
 http.workspace=true
 regex = "1.8.4"
 serde = { version = "1.0.164", features = ["derive"] }
@@ -67,7 +54,6 @@
 [dependencies.tower-service]
 version = "0.3"
 optional = true
->>>>>>> 9e1b665c
 
 [dev-dependencies]
 wasm-bindgen-test.workspace = true
@@ -75,12 +61,6 @@
 futures-util = { version = "0.3.29", default-features = false, features = [
     "sink",
 ] }
-<<<<<<< HEAD
-tokio = { version = "1.19.2", features = ["macros", "rt", "test-util"] }
-tungstenite = "0.17.2"
-wasm-bindgen-test = "0.3.30"
-=======
 tokio = { version = "1.28.2", features = ["macros", "rt", "test-util"] }
 tungstenite = "0.21"
->>>>>>> 9e1b665c
 retry = "2.0.0"