--- conflicted
+++ resolved
@@ -1,11 +1,6 @@
 [package]
-<<<<<<< HEAD
-name = "worker-plus-macros"
-version = "0.0.7"
-=======
 name = "worker-macros"
 version = "0.4.2"
->>>>>>> 9e1b665c
 authors = ["Cloudflare Workers Team <workers@cloudflare.com>"]
 repository = "https://github.com/cloudflare/workers-rs/tree/main/worker-macros"
 edition = "2018"
@@ -17,16 +12,6 @@
 path = "src/lib.rs"
 
 [dependencies]
-<<<<<<< HEAD
-async-trait = "0.1.56"
-worker-sys = { path = "../worker-sys", version = "0.0.8", package = "worker-plus-sys" }
-syn = "1.0.96"
-proc-macro2 = "1.0.39"
-quote = "1.0.18"
-wasm-bindgen = "0.2.80"
-wasm-bindgen-futures = "0.4.30"
-wasm-bindgen-macro-support = "0.2.80"
-=======
 async-trait.workspace = true
 wasm-bindgen.workspace = true
 wasm-bindgen-futures.workspace = true
@@ -38,5 +23,4 @@
 
 [features]
 queue = []
-http = []
->>>>>>> 9e1b665c
+http = []